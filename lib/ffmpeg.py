#
# This file is part of the AVHD-AS / P.NATS Phase 2 Processing Chain
#
# This program is free software: you can redistribute it and/or modify
# it under the terms of the GNU General Public License as published by
# the Free Software Foundation, either version 3 of the License, or
# (at your option) any later version.
#
# This program is distributed in the hope that it will be useful,
# but WITHOUT ANY WARRANTY; without even the implied warranty of
# MERCHANTABILITY or FITNESS FOR A PARTICULAR PURPOSE.  See the
# GNU General Public License for more details.
#
# You should have received a copy of the GNU General Public License
# along with this program.  If not, see <https://www.gnu.org/licenses/>.

"""
FFmpeg helpers
"""

import os
import sys
import json
from fractions import Fraction
from collections import OrderedDict
import lib.cmd_utils as cmd_utils
import logging
import itertools
import yaml
logger = logging.getLogger('main')


def calculate_avpvs_video_dimensions(SRC_width, SRC_height, postproc_enc_width, postproc_enc_height):
    """
    Return the width and height that the avpvs-script will use to produce a suitable avpvs-file.

    Arguments:
        SRC_width, SRC_height: Encoding width and height for the SRC clip, in pixels
        postproc_enc_width, postproc_enc_height: Encoding width and height for the postprocessing, in pixels
        dims: List with [avpvs_width, avpvs_height] in pixels
    """

    dims = [postproc_enc_width, postproc_enc_height]

    if not(SRC_width == postproc_enc_width & SRC_height == postproc_enc_height):
        SRC_aspect_ratio = SRC_width / SRC_height
        postproc_aspect_ratio = postproc_enc_width / postproc_enc_height
        if postproc_enc_width < SRC_width:  # ismobile?
            if not(SRC_aspect_ratio == postproc_aspect_ratio):
                avpvs_height = int(float(postproc_enc_width) / SRC_aspect_ratio)
                if avpvs_height % 2 == 1:
                    avpvs_height += 1
                dims[1] = avpvs_height
        else:
            if not (int(1000*SRC_aspect_ratio) == int(1000*postproc_aspect_ratio)):
                dims[1] = SRC_height

    return(dims)


def _get_video_encoder_command(segment, current_pass=1, total_passes=1, logfile=""):
    """
    Return the video encoder command needed for encoding a particular segment,
    depending on its encoding settings.

    Call this function twice, once with current_pass=1, once with
    current_pass=2, for two-pass. Set total_passes to 2.

    segment: Reference to Segment class
    current_pass: Number of pass to generate
    total_passes: Number of total passes
    logfile: filename path for passlogfile
    = segment.target_video_bitrate
    #bitrate = segment.quality_level.video_bitrate
    """

    if not segment.video_coding.crf:
        bitrate = segment.target_video_bitrate

    # settings that will already be defined
    encoder = segment.video_coding.encoder
    quality = segment.video_coding.quality
    speed = segment.video_coding.speed
    scenecut = segment.video_coding.scenecut
    pix_fmt = segment.target_pix_fmt
    # if segment.video_coding.forced_pix_fmt:
    #     pix_fmt = segment.video_coding.forced_pix_fmt

    # get target FPS
    _, target_fps = _get_fps(segment)
    if target_fps is None:
        target_fps = segment.src.get_fps()

    # optional settings
    preset = segment.video_coding.preset
    bframes = segment.video_coding.bframes

    iframe_interval = segment.video_coding.iframe_interval

    # set speed to 4 for first pass:
    if encoder == "libvpx-vp9" and total_passes == 2 and current_pass == 1:
        speed = 4

    # construct pass commands
    if total_passes == 1:
        pass_cmd = ""
        passlogfile_cmd = ""
    elif total_passes == 2 and current_pass <= total_passes:
        pass_cmd = "-pass " + str(current_pass)
        passlogfile_cmd = "-passlogfile '" + str(logfile) + "'"
    else:
        logger.error("incorrect 'pass' parameters")
        sys.exit(1)

    # general commands for all encoding types
    # preset
    if preset:
        preset_cmd = "-preset " + preset
    else:
        preset_cmd = ""

    if encoder in ["libx264", "h264_nvenc"]:
        # construct rate control commands
        if segment.video_coding.crf:
            rate_control_cmd = "-crf " + str(segment.quality_level.video_crf) + " "
        else:
            rate_control_cmd = "-b:v " + str(bitrate) + "k "

        if segment.video_coding.maxrate_factor:
            rate_control_cmd += "-maxrate " + str(segment.video_coding.maxrate_factor * bitrate) + "k "
        if segment.video_coding.bufsize_factor:
            rate_control_cmd += "-bufsize " + str(segment.video_coding.bufsize_factor * bitrate) + "k "
        if segment.video_coding.minrate_factor:
            rate_control_cmd += "-minrate " + str(segment.video_coding.minrate_factor * bitrate) + "k "

        # keyframe interval
        if iframe_interval:
            target_interval = int(target_fps * iframe_interval)
            iframe_interval_cmd = "-g " + str(target_interval) + " -keyint_min " + str(target_interval)

        nvenc_options = ""
        if segment.video_coding.nvenc_options:
            nvenc_options = segment.video_coding.nvenc_options

        x264_params = []
        x264_params_cmd = ""

        # scenecuts
        if not scenecut:
            x264_params.append("scenecut=-1")

        # bframes
        if bframes:
            x264_params.append("bframes=" + str(bframes))

        # join all params
        if len(x264_params) & (encoder == 'libx264'):
            x264_params_cmd = "-x264-params " + ":".join(x264_params)

        cmd = """
        -c:v {encoder}
        {rate_control_cmd}
        {iframe_interval_cmd}
        {x264_params_cmd}
        {preset_cmd}
        -pix_fmt {pix_fmt}
        {nvenc_options}
        {pass_cmd} {passlogfile_cmd}
        """.format(**locals())

    elif encoder in ["libx265", "hevc_nvenc"]:

        # Supported pixel formats: yuv420p nv12 p010le yuv444p p016le yuv444p16le bgr0 rgb0 cuda
        # For hevc_nvenc

        # construct rate control commands

        if segment.video_coding.crf:
            rate_control_cmd = "-crf " + str(segment.quality_level.video_crf) + " "
        else:
            rate_control_cmd = "-b:v " + str(bitrate) + "k "

        x265_params = []
        minrate_cmd = ""
        if segment.video_coding.maxrate_factor:
            if encoder == 'libx265':
                x265_params.append("vbv-maxrate=" + str(int(segment.video_coding.maxrate_factor * bitrate)))
            else:
                minrate_cmd += "-maxrate " + str(int(segment.video_coding.maxrate_factor * bitrate)) + "k "
        if segment.video_coding.bufsize_factor:
            if encoder == 'libx265':
                x265_params.append("vbv-bufsize=" + str(int(segment.video_coding.bufsize_factor * bitrate)))        
            else:
                minrate_cmd += "-bufsize " + str(int(segment.video_coding.bufsize_factor * bitrate)) + "k "
            # x265_params.append("vbv-bufsize=" + str(int(segment.video_coding.bufsize_factor * bitrate)))
        if segment.video_coding.minrate_factor:
            minrate_cmd += "-minrate " + str(int(segment.video_coding.minrate_factor * bitrate)) + "k "

        # keyframe interval
        if iframe_interval:
            target_interval = int(target_fps * iframe_interval)
            if encoder == 'libx265':
                x265_params.append("keyint=" + str(target_interval))
                x265_params.append("min-keyint=" + str(target_interval))
            else:
                preset_cmd += ' -g ' + str(target_interval)

        # scenecut
        if scenecut is not False:
            x265_params.append("scenecut=0")

        # bframes
        if bframes is not None:
            x265_params.append("bframes=" + str(bframes))

        # override pass command for libx265
        if total_passes == 2 and current_pass <= total_passes:
            x265_params.append("pass=" + str(current_pass))

        # override passlogfile command for libx265
        if total_passes == 2 and current_pass <= total_passes:
            x265_params.append("stats='" + str(logfile) + "'")

        x265_params_cmd = ""
        if len(x265_params) & (encoder == 'libx265'):
            x265_params_cmd = "-x265-params " + ":".join(x265_params)

        nvenc_options = ""
        if segment.video_coding.nvenc_options:
            nvenc_options = segment.video_coding.nvenc_options

        cmd = """
        -c:v {encoder}
        {rate_control_cmd}
        {minrate_cmd}
        {x265_params_cmd}
        {preset_cmd}
        {nvenc_options}
        -pix_fmt {pix_fmt}
        """.format(**locals())

    elif encoder == "libvpx-vp9":
        # construct rate control commands
        if segment.video_coding.crf:
            rate_control_cmd = "-b:v 0 -crf " + str(segment.quality_level.video_crf) + " "
        else:
            rate_control_cmd = "-b:v " + str(bitrate) + "k "

        if segment.video_coding.maxrate_factor:
            rate_control_cmd += "-maxrate " + str(segment.video_coding.maxrate_factor * bitrate) + "k "
        if segment.video_coding.bufsize_factor:
            rate_control_cmd += "-bufsize " + str(segment.video_coding.bufsize_factor * bitrate) + "k "
        if segment.video_coding.minrate_factor:
            rate_control_cmd += "-minrate " + str(segment.video_coding.minrate_factor * bitrate) + "k "

        # keyframe interval
        if iframe_interval:
            target_interval = int(target_fps * iframe_interval)
            iframe_interval_cmd = "-g " + str(target_interval) + " -keyint_min " + str(target_interval)
        else:
            iframe_interval_cmd = ""

        cmd = """
        -c:v {encoder}
        {rate_control_cmd}
        {iframe_interval_cmd}
        -strict -2
        -quality {quality}
        -speed {speed}
        -pix_fmt {pix_fmt}
        {pass_cmd} {passlogfile_cmd}
        """.format(**locals())

    elif encoder == "libaom-av1":
        # construct rate control commands
        if segment.video_coding.crf:
            rate_control_cmd = "-b:v 0 -crf " + str(segment.quality_level.video_crf) + " "
        else:
            rate_control_cmd = "-b:v " + str(bitrate) + "k "

        if segment.video_coding.maxrate_factor:
            rate_control_cmd += "-maxrate " + str(segment.video_coding.maxrate_factor * bitrate) + "k "
        if segment.video_coding.minrate_factor:
            rate_control_cmd += "-minrate " + str(segment.video_coding.minrate_factor * bitrate) + "k "

        # keyframe interval
        if iframe_interval:
            target_interval = int(target_fps * iframe_interval)
            iframe_interval_cmd = "-g " + str(target_interval) + " -keyint_min " + str(target_interval)
        else:
            iframe_interval_cmd = ""

        if not scenecut:
            iframe_interval_cmd += " -sc_threshold 0 "

        cmd = """
        -c:v {encoder}
        {rate_control_cmd}
        {iframe_interval_cmd}
        -strict -2 -tile-columns 1 -tile-rows 0 -threads 4 -cpu-used 6 -row-mt 1 -usage 1 -enable-global-motion 0 -enable-intrabc 0 -enable-restoration 0
        -pix_fmt {pix_fmt}
        {pass_cmd} {passlogfile_cmd}
        """.format(**locals())

    else:
        logger.error("wrong encoder: " + str(encoder))
        sys.exit(1)

    return cmd


def _get_fps(segment):
    """
    Return the fps filter spec and calculated fps for ffmpeg for that segment,
    based on the FPS specification in the test configuration (quality level).

    This can be one of:

    - a number
    - a fraction (e.g. "1/2")
    - the string "original"
    - the string "auto"
    - the string "50/60"
    - the string "24/25/30"
    """
    fps_spec = segment.quality_level.fps
    fps = None

    # keep the original framerate
    if fps_spec == "original":
        fps = None

    # set to auto for YouTube
    elif fps_spec == "auto":
        fps = None

    # handle special case where FPS are to be selected from SRC framerate
    elif (fps_spec == "24/25/30"):
        orig_fps = segment.src.get_fps()

        # if the SRC is between 24 and 30, just take it as-is
        if orig_fps in [24, 25, 30]:
            fps = None
        # if the SRC is 50/60 we take half of it:
        elif orig_fps == 50:
            fps = 25
        elif orig_fps in [60, 120]:
            fps = 30
        else:
            logger.error("SRC " + str(segment.src) + " has unsupported frame rate (" + str(orig_fps) + ")")
            sys.exit(1)

    # handle special case where FPS are to be selected from SRC framerate
    elif fps_spec == "50/60":
        orig_fps = segment.src.get_fps()

        if orig_fps in [50, 60]:
            fps = None
        elif orig_fps < 50:
            logger.error("fps for " + str(segment) + " were requested as 50/60 but SRC has only " + str(orig_fps))
            sys.exit(1)
        elif orig_fps == 120:
            fps = 60
        else:
            logger.error("SRC " + str(segment.src) + " has unsupported frame rate (" + str(orig_fps) + ")")
            sys.exit(1)

    # use a given fraction (e.g. 2/3) of the original
    elif "/" in str(fps_spec):
        frac = float(Fraction(fps_spec))
        orig_fps = segment.src.get_fps()
        fps = orig_fps * frac
        # sanity check:
        if (fps > 60) or (fps < 12):
            logger.warn("fps for " + str(segment) + " were calculated as " + str(fps) + " which does not seem right")

    # just take the specific FPS value, e.g. 15
    else:
        fps = int(fps_spec)

    # construct the ffmpeg command, either none (take FPS as-is) or use the "fps" filter
    if fps is None:
        fps_cmd = None
    else:
        fps_cmd = "fps=fps=" + str(fps)

    return (fps_cmd, fps)


def get_stream_size(segment, stream_type="video"):
    """
    Return the video stream size in Bytes, as determined by summing up the individual
    frame size.

    stream_type: either "video" or "audio"
    """
    switch = "v" if stream_type == "video" else "a"
    cmd = "ffprobe -loglevel error -select_streams " + switch + " -show_entries packet=size -of compact=p=0:nk=1  '" + segment.file_path + "'"

    if os.path.isfile(segment.file_path + '.yaml'):
        with open(segment.file_path + '.yaml') as f_in:
            ydata = yaml.load(f_in, Loader=yaml.FullLoader)
            size = ydata['get_stream_size'][switch]
    else:
        stdout, _ = cmd_utils.run_command(cmd, name="get accumulated frame size for " + str(segment))
        size = sum([int(ll) for ll in stdout.split("\n") if ll != ""])

    return size


def fix_video_profile_string(video_profile):
    """
    Return a proper string for the video profiles.
    """
    video_profile = video_profile.replace(" ", "")
    video_profile = video_profile.replace("Profile", "")
    video_profile = video_profile.replace("High", "Hi")
    video_profile = video_profile.replace(":", "")
    video_profile = video_profile.replace("Predictive", "P")

    return video_profile


def get_segment_info(segment):
    """
    Get the info about the segment, as shown by ffprobe, for use in .qchanges file

    Returns an OrderedDict, with the keys:
    - `segment_filename`: Basename of the segment file
    - `file_size`: Size of the file in bytes
    - `video_duration`: Duration of the video in `s.msec`
    - `video_frame_rate`: Framerate in Hz
    - `video_bitrate`: Bitrate of the video stream in kBit/s
    - `video_target_bitrate`: Target bitrate of the video stream in kBit/s (may be empty/unknown)
    - `video_width`: Width in pixels
    - `video_height`: Height in pixels
    - `video_codec`: Video codec (`h264`, `hevc`, `vp9`, `av1`)
    - `video_profile`: Video profile
    - `audio_duration`: Duration of the audio in `s.msec`
    - `audio_sample_rate`: Audio sample rate in Hz
    - `audio_codec`: Audio codec name (`aac`)
    - `audio_bitrate`: Bitrate of the video stream in kBit/s
    """
    input_file = segment.file_path

    if sys.platform == "darwin":
        cmd = "stat -f '%z' '" + input_file + "'"
    else:
        cmd = "stat -c '%s' '" + input_file + "'"
    stdout, _ = cmd_utils.run_command(cmd, name="get segment size for " + str(segment))
    segment_size = int(stdout.strip())

    cmd = "ffprobe -loglevel error -show_streams -of json '" + input_file + "'"
    stdout, _ = cmd_utils.run_command(cmd, name="get segment video info for " + str(segment))
    info = json.loads(stdout)
    has_video = False
    has_audio = False
    for stream_info in info["streams"]:
        if stream_info["codec_type"] == "video":
            video_info = stream_info
            has_video = True
        elif stream_info["codec_type"] == "audio":
            audio_info = stream_info
            has_audio = True

    if not has_video:
        logger.error("No video stream found in segment " + str(segment))
        sys.exit(1)

    if 'duration' in video_info.keys():
        video_duration = float(video_info['duration'])
    elif 'tags' in video_info.keys() and 'DURATION' in video_info['tags']:
        duration_str = video_info['tags']['DURATION']
        hms, msec = duration_str.split('.')
        total_dur = sum(int(x) * 60 ** i for i, x in enumerate(reversed(hms.split(":"))))
        video_duration = total_dur + float("0." + msec)
    else:
        info_type = 'packet'
        cmd = "ffprobe -loglevel error -select_streams v -show_packets -show_entries packet=pts_time,dts_time,duration_time,size,flags -of json '" + segment.file_path + "'"
        stdout, _ = cmd_utils.run_command(cmd, name="get VFI for " + str(segment))
        info = json.loads(stdout)[info_type + "s"]
        index = -1
        while True:
            packet_info = info[index]
            if 'dts_time' in packet_info.keys() and 'duration_time' in packet_info.keys():
                video_duration = float(packet_info['dts_time']) + abs(index)*float(packet_info['duration_time'])
                break
            index = index - 1
        logger.warning("Calculated duration of segment " + str(segment) + " manually. Might not be perfectly accurate.")

    if not video_duration:
        logger.error("Video duration of " + str(segment) + " was calculated as zero! Make sure that the input file is correct.")
        sys.exit(1)

    if 'bit_rate' in video_info.keys():
        video_bitrate = round(float(video_info['bit_rate']) / 1024.0, 2)
    else:
        # fall back to calculating from accumulated frame duration
        stream_size = get_stream_size(segment)
        video_bitrate = round((stream_size * 8 / 1024.0) / video_duration, 2)

    if hasattr(segment, "quality_level"):
        video_target_bitrate = segment.quality_level.video_bitrate
    else:
        video_target_bitrate = 0

    # override designation of video profile:
    if 'profile' in video_info.keys():
        video_profile = fix_video_profile_string(video_info['profile'])
    else:
        video_profile = ""

    ret = OrderedDict([
        ('segment_filename', segment.filename),
        ('file_size', segment_size),
        ('video_duration', video_duration),
        ('video_frame_rate', float(Fraction(video_info['r_frame_rate']))),
        ('video_bitrate', video_bitrate),
        ('video_target_bitrate', video_target_bitrate),
        ('video_width', video_info['width']),
        ('video_height', video_info['height']),
        ('video_codec', video_info['codec_name']),
        ('video_profile', video_profile)
    ])

    if has_audio:
        if 'duration' in audio_info.keys():
            audio_duration = float(audio_info['duration'])
        elif 'tags' in audio_info.keys() and 'DURATION' in audio_info['tags']:
            duration_str = audio_info['tags']['DURATION']
            hms, msec = duration_str.split('.')
            total_dur = sum(int(x) * 60 ** i for i, x in enumerate(reversed(hms.split(":"))))
            audio_duration = total_dur + float("0." + msec)
        elif 'nb_frames' in audio_info.keys():
            audio_duration = float(audio_info['nb_frames']) / float(audio_info['sample_rate'])
        else:
            logger.error("Could not extract audio duration from " + str(segment))
            sys.exit(1)

        if 'bit_rate' in audio_info.keys():
            audio_bitrate = round(float(audio_info['bit_rate']) / 1024.0, 2)
        else:
            # fall back to calculating from accumulated frame duration
            stream_size = get_stream_size(segment, stream_type="audio")
            audio_bitrate = round((stream_size * 8 / 1024.0) / audio_duration, 2)

        ret.update(OrderedDict([
            ('audio_duration', audio_duration),
            ('audio_sample_rate', audio_info['sample_rate']),
            ('audio_codec', audio_info['codec_name']),
            ('audio_bitrate', audio_bitrate)
        ]))

    return ret


def get_src_info(src):
    """
    Get info about the SRC, as shown by ffprobe.
    Possible return keys, including example output:
        - codec_name: "h264"
        - codec_long_name: "H.264 / AVC / MPEG-4 AVC / MPEG-4 part 10"
        - profile: "High 4:4:4 Predictive"
        - codec_type: "video"
        - codec_time_base: "1/120"
        - codec_tag_string: "avc1"
        - codec_tag: "0x31637661"
        - width: 3840
        - height: 2160
        - coded_width: 3840
        - coded_height: 2160
        - has_b_frames: 0
        - sample_aspect_ratio: "1:1"
        - display_aspect_ratio: "16:9"
        - pix_fmt: "yuv444p"
        - level: 52
        - chroma_location: "left"
        - refs: 1
        - is_avc: "true"
        - nal_length_size: "4"
        - r_frame_rate: "60/1"
        - avg_frame_rate: "60/1"
        - time_base: "1/15360"
        - start_pts: 0
        - start_time: "0.000000"
        - duration_ts: 153600
        - duration: "10.000000"
        - bit_rate: "1569904"
        - bits_per_raw_sample: "8"
        - nb_frames: "600"
    """
    input_file = src.file_path

    cmd = "ffprobe -loglevel error -select_streams v -show_streams -of json '" + input_file + "'"
    if not os.path.isfile(src.info_path):
        stdout, _ = cmd_utils.run_command(cmd, name="get SRC info for " + str(src))
        info = json.loads(stdout)
        returndata = info["streams"][0]
        if '/' in returndata['r_frame_rate']:
            returndata['r_frame_rate'] = str(int(eval(returndata['r_frame_rate'])))

        videosize = get_stream_size(src)
        audiosize = get_stream_size(src, 'audio')

        info_to_dump = {}
        info_to_dump['md5sum'] = '-'
        info_to_dump['get_stream_size'] = {"v": videosize, "a": audiosize}
        info_to_dump['get_src_info'] = returndata

        with open(src.info_path, 'w') as outfile:
            yaml.dump(info_to_dump, outfile, default_flow_style=False)
    else:
        with open(src.info_path) as f_in:
            ydata = yaml.load(f_in, Loader=yaml.FullLoader)
            returndata = ydata['get_src_info']
    return returndata


def get_video_frame_info(segment, info_type="packet"):
    """
    Return a list of OrderedDicts with video frame info, in decoding or presentation order
    info_type: "packet" or "frame", if packet: decoding order, if frame: presentation order

    Return keys:
        - `segment`: basename of the segment file
        - `index`: index of the frame
        - `frame_type`: `I` or `Non-I` (for decoding order) or `I`, `P`, `B` (for presentation order)
        - `dts`: DTS of the frame (only for decoding order)
        - `pts`: PTS of the frame
        - `size`: Size of the packet in bytes (including SPS, PPS for first frame, and AUD units for subsequent frames)
        - `duration`: Duration of the frame in `s.msec`
    """
    if info_type == "packet":
        cmd = "ffprobe -loglevel error -select_streams v -show_packets -show_entries packet=pts_time,dts_time,duration_time,size,flags -of json '" + segment.file_path + "'"
    elif info_type == "frame":
        cmd = "ffprobe -loglevel error -select_streams v -show_frames -show_entries frame=pkt_pts_time,pkt_dts_time,pkt_duration_time,pkt_size,pict_type -of json '" + segment.file_path + "'"
    else:
        logger.error("wrong info type, can be 'packet' or 'frame'")
        sys.exit(1)

    stdout, _ = cmd_utils.run_command(cmd, name="get VFI for " + str(segment))
    info = json.loads(stdout)[info_type + "s"]

    # Assemble info into OrderedDict
    if info_type == "packet":
        ret = []
        index = 0

        default_duration = next((x["duration_time"] for x in info if "duration_time" in x.keys()), "NaN")

        for packet_info in info:
            frame_type = "I" if packet_info['flags'] == "K_" else "Non-I"

            if 'dts_time' in packet_info.keys():
                dts = float(packet_info['dts_time'])
            else:
                dts = "NaN"

            if 'duration_time' in packet_info.keys():
                duration = float(packet_info['duration_time'])
            else:
                duration = default_duration

            ret.append(OrderedDict([
                ('segment', segment.get_filename()),
                ('index', index),
                ('frame_type', frame_type),
                ('dts', dts),
                ('size', packet_info['size']),
                ('duration', duration)
            ]))
            index += 1

    elif info_type == "frame":
        ret = []
        index = 0
        for frame_info in info:
            if 'pts_time' in frame_info.keys():
                pts = float(frame_info['pts_time'])
            else:
                pts = "NaN"
            ret.append(OrderedDict([
                ('segment', segment.get_filename()),
                ('index', index),
                ('frame_type', frame_info['pict_type']),
                ('pts', pts),
                ('size', int(frame_info['pkt_size'])),
                ('duration', float(frame_info['pkt_duration_time']))
            ]))
            index += 1
    else:
        # cannot happen
        pass

    # fix for missing duration in VP9: estimate duration from DTS difference
    ret = fix_durations(ret)

    return ret


def fix_durations(frame_info):
    """
    Add missing durations to a list of frame info dicts
    """
    # iterator between current and next
    a, b = itertools.tee(frame_info)
    next(b, None)
    prev_duration = None

    # go through frames and assign difference between DTS as duration
    for current_frame, next_frame in zip(a, b):
        if current_frame['duration'] != 'NaN':
            continue
        duration = round(next_frame['dts'] - current_frame['dts'], 6)
        current_frame['duration'] = duration
        prev_duration = duration

    # if previous duration has been set, replacement for the last
    # frame needs to be done
    if prev_duration:
        if frame_info[-1]['duration'] == 'NaN':
            frame_info[-1]['duration'] = prev_duration

    return frame_info


def get_audio_frame_info(segment):
    """
    Return a list of OrderedDicts with audio sample info, in presentation order

    Keys:
        - `segment`: basename of the segment file
        - `index`: index of the frame
        - `dts`: DTS of the sample
        - `size`: Size of the sample in bytes
        - `duration`: Duration of the sample in `s.msec`
    """
    cmd = "ffprobe -loglevel error -select_streams a -show_packets -show_entries packet=duration_time,size,dts_time -of json '" + segment.file_path + "'"
    stdout, _ = cmd_utils.run_command(cmd, name="get AFI for " + str(segment))
    info = json.loads(stdout)["packets"]
    ret = []
    index = 0
    for packet_info in info:
        ret.append(OrderedDict([
            ('segment', segment.get_filename()),
            ('index', index),
            ('dts', float(packet_info['dts_time'])),
            ('size', int(packet_info['size'])),
            ('duration', float(packet_info['duration_time']))
        ]))
        index += 1
    return ret


def encode_segment(segment, overwrite=False):
    """
    Encodes a segment using its options.
    Returns the command that needs to be called.
    """
    test_config = segment.src.test_config

    input_file = segment.src.file_path
    output_file = os.path.join(test_config.get_video_segments_path(), segment.get_filename())

    if overwrite:
        overwrite_spec = "-y"
    else:
        overwrite_spec = "-n"
        if os.path.isfile(output_file):
            logger.warn("output " + output_file + " already exists, will not convert. Use --force to force overwriting.")
            return None

    nr_threads_opt = ' -threads 1'
    if segment.quality_level.video_codec == 'av1':
        nr_threads_opt = ''

    # Filters
    filter_list = []

    # Size handling
    width = segment.quality_level.width
    height = segment.quality_level.height
    filter_list.append("scale={width}:-2:flags=bicubic".format(**locals()))

    # FPS handling
    (fps_cmd, calculated_fps) = _get_fps(segment)
    orig_fps = float(Fraction(segment.src.stream_info["r_frame_rate"]))

    if fps_cmd:
        fps_perc = 100 * calculated_fps / orig_fps
        if int(fps_perc) != 100:
            adv_select = ''

            if int(fps_perc) == 50:  # fps 60->30, 24->12
                adv_select = "mod(n+1,2)"
            elif int(fps_perc) == 40:  # fps 60->24
                adv_select = "not(mod(n,5))+not(mod(n-3,5))"
            elif int(fps_perc) == 33:  # fps 60->20, 24->8
                adv_select = "not(mod(n,3))"
            elif int(fps_perc) == 25:  # fps 60->15, 24->6
                adv_select = "not(mod(n,4))"
            elif int(fps_perc) == 80:  # # fps 30->24, this usually does not look good
                adv_select = "mod(n+1,5)"
            elif int(fps_perc) == 30:  # fps 50->15
                adv_select = "not(mod(n,10)) + not(mod(n-3,10)) + not(mod(n-7,10))"
            elif int(fps_perc) == 60:  # fps 25->15
                adv_select = "not(mod(n,5))+not(mod(n-3,5))+not(mod(n-2,5))"
            elif fps_perc == 62.5:  # fps 24->15
                adv_select = "not(mod(n,8))+not(mod(n-3,8))+not(mod(n-2,8))+not(mod(n-5,8))+not(mod(n-6,8))"
            else:
                logger.error("Frame rate conversion from " + str(orig_fps) + " to " + str(calculated_fps) + " is not supported in segment " + str(segment))
                sys.exit(1)

            filter_list.append("select=\'" + adv_select + "\'")
        filter_list.append("fps=fps=" + str(calculated_fps))    
    else:
        filter_list.append("fps=fps=" + str(orig_fps))

    filters = ",".join(filter_list)
    filters = "\"" + filters + "\""

    # Audio coding (only for long tests)
    if test_config.type == "long":
        audio_bitrate = segment.quality_level.audio_bitrate
        audio_encoder = segment.audio_coding.encoder
        audio_encoder_cmd = "-c:a {audio_encoder} -b:a {audio_bitrate}k".format(**locals())
    else:
        audio_encoder_cmd = ""

    # Construct command for pass 1 and 2
    if segment.video_coding.passes == 2:

        # Common commands for both passes
        common_opts = """
        -nostdin
        -ss {segment.start_time} -i {input_file}
        {nr_threads_opt}
        -t {segment.duration}
        -video_track_timescale 90000
        -filter:v {filters}
        {audio_encoder_cmd}
        """.format(**locals())

        # Rate control and other options
        log_path = test_config.get_logs_path()

        passlogfile = os.path.join(
            log_path,
            'passlogfile_' + os.path.splitext(os.path.basename(output_file))[0]
        )
        video_encoder_cmd_pass1 = _get_video_encoder_command(segment, current_pass=1, total_passes=2, logfile=passlogfile)
        video_encoder_cmd_pass2 = _get_video_encoder_command(segment, current_pass=2, total_passes=2, logfile=passlogfile)

        # combine pass 1 and 2 commands
        if segment.ext == "mp4":
            output_format = "mp4"
        elif segment.ext == "mkv":
            output_format = "matroska"
        else:
            logger.error("unknown segment extension " + segment.ext)

        pass1_cmd = " ".join([
            "ffmpeg",
            "-y",
            common_opts,
            video_encoder_cmd_pass1,
            "-f",
            output_format,
            "/dev/null"
        ])
        pass2_cmd = " ".join([
            "ffmpeg",
            overwrite_spec,
            common_opts,
            video_encoder_cmd_pass2,
            output_file
        ])
        cmd = pass1_cmd + " && " + pass2_cmd

    # simple 1-pass version
    elif segment.video_coding.passes == 1:
        # Rate control and other options
        video_encoder_cmd = _get_video_encoder_command(segment)

        cmd = """
        ffmpeg -nostdin
        {overwrite_spec}
        -ss {segment.start_time} -i {input_file}
        {nr_threads_opt}
        -t {segment.duration}
        -video_track_timescale 90000
        -filter:v {filters}
        {video_encoder_cmd}
        {audio_encoder_cmd}
        {output_file}
        """.format(**locals())

    elif segment.video_coding.crf:
        video_encoder_cmd = _get_video_encoder_command(segment)

        cmd = """
        ffmpeg -nostdin
        {overwrite_spec}
        -ss {segment.start_time} -i {input_file}
        {nr_threads_opt}
        -t {segment.duration}
        -video_track_timescale 90000
        -filter:v {filters}
        {video_encoder_cmd}
        {audio_encoder_cmd}
        {output_file}
        """.format(**locals())
    else:
        logger.error("only 1 or 2 pass or crf encoding implemented")
        sys.exit(1)

    # remove multiple spaces
    cmd = (" ").join(cmd.split())

    return cmd


def create_avpvs_short(pvs, overwrite=False, scale_avpvs_tosource=False, force_60_fps=False, post_proc_id=0):
    """
    Decode the first segment and create AVPVS using FFV1 and FLAC.
    """
    test_config = pvs.test_config

    # FIXME: this only use the first post_processing-context now. Have to send each individual post processing context to create_avpvs_short and loop over it in p03/4 later. naming?
    coding_width = test_config.post_processings[post_proc_id].coding_width
    coding_height = test_config.post_processings[post_proc_id].coding_height

<<<<<<< HEAD
    output_file = pvs.get_avpvs_file_path()
    fps_filter = ''
=======
    # output_file = pvs.get_avpvs_file_path()

    if pvs.has_buffering():
        output_file = pvs.get_avpvs_wo_buffer_file_path()
    else:
        output_file = pvs.get_avpvs_file_path()

>>>>>>> e4dd3ab9
    if scale_avpvs_tosource:
        src_framerate = pvs.src.get_fps()
        fps_filter = ',fps={src_framerate}'
    elif force_60_fps:
        src_framerate = 60.0
        fps_filter = ',fps={src_framerate}'


    if overwrite:
        overwrite_spec = "-y"
    else:
        overwrite_spec = "-n"
        if os.path.isfile(output_file):
            logger.warn("output " + output_file + " already exists, will not convert. Use --force to force overwriting.")
            return None

    input_file = pvs.segments[0].get_segment_file_path()
    target_pix_fmt = pvs.get_pix_fmt_for_avpvs()

    [avpvs_width, avpvs_height] = calculate_avpvs_video_dimensions(
        pvs.src.stream_info['coded_width'], pvs.src.stream_info['coded_height'],
        coding_width, coding_height)

    # if hrc_res > avpvs_width, use hrc instead. 
    # encoded_segment_height = pvs.segments[0].quality_level
    encoded_segment_width = pvs.segments[0].quality_level.width
    encoded_segment_height = pvs.segments[0].quality_level.height

    if encoded_segment_height > avpvs_height:
        avpvs_height = encoded_segment_height
        avpvs_width = encoded_segment_width

    cmd = """
    ffmpeg -nostdin
    {overwrite_spec}
    -i {input_file}
    -filter:v scale={avpvs_width}:{avpvs_height}:flags=bicubic{fps_filter},setsar=1/1
    -c:v ffv1 -threads 4 -level 3 -coder 1 -context 1 -slicecrc 1
    -pix_fmt {target_pix_fmt} -c:a flac
    {output_file}""".format(**locals())

    # remove multiple spaces
    cmd = (" ").join(cmd.split())

    return cmd


def create_avpvs_segment(seg, pvs, overwrite=False, scale_avpvs_tosource=False):
    """
    Decode the segments of the PVS without audio and write to a raw output file. Using FFV1.
    """
    cmd = ''
    test_config = pvs.test_config

    coding_height = test_config.post_processings[0].coding_height
    coding_width = test_config.post_processings[0].coding_width

    [avpvs_width, avpvs_height] = calculate_avpvs_video_dimensions(
        pvs.src.stream_info['coded_width'], pvs.src.stream_info['coded_height'],
        coding_width, coding_height)

    target_pix_fmt = pvs.get_pix_fmt_for_avpvs()

    input_file = seg.get_segment_file_path()
    output_file = seg.get_tmp_path()

    if overwrite:
        overwrite_spec = "-y"
    else:
        overwrite_spec = "-n"
        if os.path.isfile(output_file):
            logger.warn("output " + output_file + " already exists, will not convert. Use --force to force overwriting.")
            return None

    if scale_avpvs_tosource:
        src_framerate = pvs.src.get_fps()
    else:
        src_framerate = 60.0

    segment_duration = seg.get_segment_duration()

    overlay = "-f lavfi -i nullsrc=s={avpvs_width}x{avpvs_height}:d={segment_duration}:r={src_framerate}".format(**locals())
    complex_filter = "-filter_complex \"[0:v]scale={avpvs_width}:{avpvs_height}:flags=bicubic,fps={src_framerate},setsar=1/1[ol_0];[1:v][ol_0]overlay[vout]\"".format(**locals())

    cmd = """
    ffmpeg -nostdin
    {overwrite_spec}
    -i {input_file}
    {overlay}
    {complex_filter}
    -map "[vout]" -t {segment_duration}
    -c:v ffv1 -threads 4 -level 3 -coder 1 -context 1 -slicecrc 1
    -pix_fmt {target_pix_fmt}
    {output_file}
    """.format(**locals())

    # remove multiple spaces
    cmd = (" ").join(cmd.split())

    return cmd


def create_avpvs_long_concat(pvs, overwrite=False, scale_avpvs_tosource=False):
    """
    Concatenate the decoded segments of the PVS and write to a raw output file together with SRC audio. Using FFV1 and FLAC.
    """
    test_config = pvs.test_config
    target_pix_fmt = pvs.get_pix_fmt_for_avpvs()

    output_file = pvs.get_tmp_wo_audio_path()

    if overwrite:
        overwrite_spec = "-y"
    else:
        overwrite_spec = "-n"
        if os.path.isfile(output_file):
            logger.warn("output " + output_file + " already exists, will not convert. Use --force to force overwriting.")
            return None

    if scale_avpvs_tosource:
        src_framerate = pvs.src.get_fps()
    else:
        src_framerate = 60.0

    number_of_segments = len(pvs.segments)
    total_length_for_concatenation = sum([int(s.get_segment_duration()) for s in pvs.segments])

    audio_src = pvs.src.get_src_file_path()

    # create file list
    tmp_filelist = pvs.get_avpvs_file_list()
    tmp_filelist_h = open(tmp_filelist, 'w+')
    for s in pvs.segments:
        decoded_segment_path = s.get_tmp_path()
        line_to_write = 'file ' + decoded_segment_path + '\n'
        tmp_filelist_h.write(line_to_write)
    tmp_filelist_h.close()

    cmd = """
    ffmpeg -nostdin
    {overwrite_spec}
    -f concat -safe 0
    -i {tmp_filelist}
    -c:v copy -t {total_length_for_concatenation}
    {output_file}""".format(**locals())

    # remove multiple spaces
    cmd = (" ").join(cmd.split())

    return cmd


def simple_encoding(pvs, overwrite, input_file, output_file, vopts, aopts="", filters=""):
    """
    Encode an input file to an output file.

    Arguments:
        pvs {Pvs}
        overwrite {boolean} -- force overwriting
        input_file {str} -- path to input file
        output_file {str} -- path to output file
        vopts {str} -- simple video options, must be at least "-c:v <videocodec>"

    Keyword Arguments:
        aopts {str} -- simple audio options, default: ""
        filters {str} -- filters, default: ""

    Returns:
        str -- the command
    """
    if overwrite:
        overwrite_spec = "-y"
    else:
        overwrite_spec = "-n"
        if os.path.isfile(output_file):
            logger.warn("output " + output_file + " already exists, will not convert. Use --force to force overwriting.")
            return None

    test_config = pvs.test_config

    cmd = """
    ffmpeg -nostdin
    {overwrite_spec}
    -i {input_file} {filters}
    {vopts} {aopts}
    {output_file}""".format(**locals())

    # remove multiple spaces
    cmd = (" ").join(cmd.split())

    return cmd


def create_cpvs(pvs, post_processing, rawvideo=False, overwrite=False, mobile_crf=17, mobile_vprofile="high", mobile_preset="fast"):
    """
    Create the CPVS used for PC or mobile devices,
    for PC with proper pixel format in AVI container,
    for mobile using  H.264, fixed CRF and audio bitrate, optionally with padding, in MP4.
    Will add black bars where it is needed to make the display resolution match the intended device

    Arguments:
        - pvs {Pvs} -- the PVS to process
        - post_processing {PostProcessing} -- post processing specification
        - rawvideo {boolean} -- output raw video instead of lossless codec
        - overwrite {boolean} -- force overwrite
        - mobile_crf {int} -- CRF parameter for mobile encodes (default: 15)
        - mobile_vprofile {str} -- video profile for mobile (default: baseline)
        - mobile_preset {str} -- video preset for mobile (default: baseline)
    """
    test_config = pvs.test_config

    input_file = pvs.get_avpvs_file_path()
    output_file = pvs.get_cpvs_file_path(context=post_processing.processing_type, rawvideo=rawvideo)

    coding_height = post_processing.coding_height
    coding_width = post_processing.coding_width

    [avpvs_width, avpvs_height] = calculate_avpvs_video_dimensions(
        pvs.src.stream_info['coded_width'], pvs.src.stream_info['coded_height'],
        coding_width, coding_height)
    aformat_normalize = ''
    if post_processing.processing_type in ["pc", "tv"]:
        vcodec, target_pix_fmt = pvs.get_vcodec_and_pix_fmt_for_cpvs(rawvideo=rawvideo)
        filters = "-af aresample=48000 -filter:v 'fps=fps={post_processing.display_frame_rate}".format(**locals())

        # videos with smaller height will be padded to full height
        if avpvs_height < post_processing.coding_height:
            filters += "," + "pad=width={post_processing.display_width}:height={post_processing.display_height}:x=(ow-iw)/2:y=(oh-ih)/2".format(**locals()) + "'"
        else:
            filters += "'"

        if test_config.is_short():
            pc_aopts = "-an"
        else:
            total_duration = str(pvs.hrc.get_long_hrc_duration())
            pc_aopts = "-ac 2 -c:a pcm_s16le -t {total_duration}".format(**locals())

        cmd = simple_encoding(
                pvs,
                overwrite,
                input_file,
                output_file,
                "-c:v " + vcodec + " -pix_fmt " + target_pix_fmt,
                pc_aopts,
                filters
            )
    else:
        mobile_vopts = "-c:v libx264 -preset {mobile_preset} -pix_fmt yuv420p -crf {mobile_crf} -profile:v {mobile_vprofile} -movflags faststart".format(**locals())

<<<<<<< HEAD
        # filters = "-filter:v 'fps=fps=60"
        filters = "-filter:v '"
=======
        filters = "-filter:v 'fps=fps={post_processing.display_frame_rate}".format(**locals())
>>>>>>> e4dd3ab9
        if (post_processing.display_height != post_processing.coding_height) or (avpvs_height < post_processing.coding_height):
            # special case for tablet where padding is needed, pad to display height
            pad_filter = "pad=width={post_processing.display_width}:height={post_processing.display_height}:x=(ow-iw)/2:y=(oh-ih)/2".format(**locals())
            filters += ',' + pad_filter + "'"
        else:
            # filters += "'"
            filters = ""

        if test_config.is_short():
            mobile_aopts = "-an"
        else:
            total_duration = str(pvs.hrc.get_long_hrc_duration())
            aformat_normalize = "-c:a aac -b:a 512k"
            mobile_aopts = "-c:a aac -b:a 512k -t {total_duration}".format(**locals())

        cmd = simple_encoding(
                pvs, 
                overwrite, 
                input_file, 
                output_file, 
                mobile_vopts, 
                mobile_aopts, 
                filters
            )

    # add audio normalization step to -23dBFS RMS
    if test_config.is_long():
        # if simple_encoding returned nothing, nothing to encode
        if cmd is None:
            return

        cpvs_path = os.path.abspath(test_config.get_cpvs_path())
        cmd = " ".join([
            cmd,
            "&&",
            "TMP={cpvs_path}".format(**locals()),
            "ffmpeg-normalize {output_file} -o {output_file} -f -nt rms {aformat_normalize}".format(**locals())
        ])

    return(cmd)


def create_preview(pvs, overwrite=False):
    """
    Create a preview file from the PVS using ProRes and AAC audio.
    """
    input_file = pvs.get_avpvs_file_path()
    output_file = pvs.get_preview_file_path()

    cmd = simple_encoding(pvs, overwrite, input_file, output_file, "-c:v prores", "-c:a aac")

    return(cmd)


def audio_mux(pvs, overwrite=False):
    input_file = pvs.get_tmp_wo_audio_path()
    audio_src = pvs.src.get_src_file_path()

    if pvs.has_buffering():
        output_file = pvs.get_avpvs_wo_buffer_file_path()
    else:
        output_file = pvs.get_avpvs_file_path()

    if overwrite:
        overwrite_spec = "-y"
    else:
        overwrite_spec = "-n"
        if os.path.isfile(output_file):
            logger.warn("output " + output_file + " already exists, will not convert. Use --force to force overwriting.")
            return None

    cmd = """
    ffmpeg -nostdin
    {overwrite_spec}
    -i {input_file}
    -i {audio_src}
    -c:v copy -ac 2 -c:a pcm_s16le -map 0:v -map 1:a
    {output_file}""".format(**locals())

    cmd = (" ").join(cmd.split())

    return(cmd)<|MERGE_RESOLUTION|>--- conflicted
+++ resolved
@@ -930,18 +930,12 @@
     coding_width = test_config.post_processings[post_proc_id].coding_width
     coding_height = test_config.post_processings[post_proc_id].coding_height
 
-<<<<<<< HEAD
-    output_file = pvs.get_avpvs_file_path()
     fps_filter = ''
-=======
-    # output_file = pvs.get_avpvs_file_path()
-
     if pvs.has_buffering():
         output_file = pvs.get_avpvs_wo_buffer_file_path()
     else:
         output_file = pvs.get_avpvs_file_path()
 
->>>>>>> e4dd3ab9
     if scale_avpvs_tosource:
         src_framerate = pvs.src.get_fps()
         fps_filter = ',fps={src_framerate}'
@@ -1191,12 +1185,8 @@
     else:
         mobile_vopts = "-c:v libx264 -preset {mobile_preset} -pix_fmt yuv420p -crf {mobile_crf} -profile:v {mobile_vprofile} -movflags faststart".format(**locals())
 
-<<<<<<< HEAD
-        # filters = "-filter:v 'fps=fps=60"
+        # filters = "-filter:v 'fps=fps={post_processing.display_frame_rate}".format(**locals())
         filters = "-filter:v '"
-=======
-        filters = "-filter:v 'fps=fps={post_processing.display_frame_rate}".format(**locals())
->>>>>>> e4dd3ab9
         if (post_processing.display_height != post_processing.coding_height) or (avpvs_height < post_processing.coding_height):
             # special case for tablet where padding is needed, pad to display height
             pad_filter = "pad=width={post_processing.display_width}:height={post_processing.display_height}:x=(ow-iw)/2:y=(oh-ih)/2".format(**locals())
