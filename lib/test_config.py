#
# This file is part of the AVHD-AS / P.NATS Phase 2 Processing Chain
#
# This program is free software: you can redistribute it and/or modify
# it under the terms of the GNU General Public License as published by
# the Free Software Foundation, either version 3 of the License, or
# (at your option) any later version.
#
# This program is distributed in the hope that it will be useful,
# but WITHOUT ANY WARRANTY; without even the implied warranty of
# MERCHANTABILITY or FITNESS FOR A PARTICULAR PURPOSE.  See the
# GNU General Public License for more details.
#
# You should have received a copy of the GNU General Public License
# along with this program.  If not, see <https://www.gnu.org/licenses/>.

"""
Parse the yaml data.

EXAMPLE:

>>> config = TestConfig('P2STR00_sample.yaml')
>>> config
>>> config.segments
>>> config.pvses['P2LTR00_SRC000_HRC000'].hrcs['HRC001'].video_coding
"""

import os
import sys
import yaml
import re
import pprint
import logging
from fractions import Fraction
import lib.ffmpeg as ffmpeg
import lib.cmd_utils as cmd_utils
import pandas as pd

logger = logging.getLogger('main')


class Pvs:
    def __init__(self, pvs_id, test_config, src, hrc):
        self.pvs_id = pvs_id
        self.test_config = test_config
        self.src = src
        self.hrc = hrc

        # compare SRC dimensions and maximum dimensions specified in HRC
        if not self.src.is_youtube:
            max_width, max_height = self.hrc.get_max_res()
            src_width = self.src.stream_info["width"]
            if src_width < max_width:
                logger.error("PVS {self.pvs_id} uses {self.hrc.hrc_id}, which specifies a quality level with maximum width {max_width}. The {src} is only {src_width} wide and would have to be upscaled. Choose a SRC with higher resolution, fix the SRC, or use an HRC with lower maximum resolution.".format(**locals()))
                sys.exit(1)

        # a list of segments this PVS needs
        # will be added later by _create_required_segments()
        self.segments = []

    def is_online(self):
        """
        Whether any of this PVS's segments is online
        """
        return any([s.video_coding.is_online for s in self.segments])

    def get_avpvs_wo_buffer_file_path(self):
        """
        Get the AVPVS file path before stalling added
        """
        return os.path.join(
            self.test_config.get_avpvs_path(),
            self.pvs_id + "_concat_wo_buffer.avi"
        )

    def get_tmp_wo_audio_path(self):
        """
        Get the AVPVS file path after concatenation but before adding audio
        """
        return os.path.join(
            self.test_config.get_avpvs_path(),
            self.pvs_id + "_concat_wo_audio.avi"
        )

    def get_avpvs_file_path(self):
        """
        Get the AVPVS file path after concatenation and possibly stalling added
        """
        return os.path.join(
            self.test_config.get_avpvs_path(),
            self.pvs_id + ".avi"
        )

    def get_avpvs_file_list(self):
        """
        Get the file containing a list of temporary avpvs decoded segments
        """
        return os.path.join(
            self.test_config.get_avpvs_path(),
            self.pvs_id + "_tmp_filelist.txt"
            )

    def get_cpvs_file_path(self, context="pc", rawvideo=False):
        """
        Get the CVPVS file path after context post processing.

        Arguments:
            - context {str} -- one of (pc|mobile|tablet), default: "pc"
            - rawvideo {bool} -- if true, use MKV as output always
        """

        # TODO: possible bug here, no TV-context.

        if context == "pc":
            if rawvideo:
                ext = ".mkv"
            else:
                ext = ".avi"
        else:
            ext = ".mp4"

        cpvs_name = self.pvs_id + "_" + context[0:2].upper() + ext
        if not re.match(self.test_config.REGEX_CPVS_ID, cpvs_name):
            logger.error("CPVS ID " + cpvs_name + " does not correspond to regex!")
            sys.exit(1)

        return os.path.join(self.test_config.get_cpvs_path(), cpvs_name)

    def get_preview_file_path(self):
        """
        Get the preview file path
        """
        return os.path.join(
            self.test_config.get_cpvs_path(),
            self.pvs_id + '_preview.mov'
        )

    def __repr__(self):
        return "<PVS " + self.pvs_id + ">"

    def has_buffering(self):
        return self.hrc.has_buffering()

    def has_stalling(self):
        return self.has_buffering()

    def has_framefreeze(self):
        return self.hrc.has_framefreeze()

    def get_buff_events_media_time(self):
        """
        Return the buff events in the format required for .buff files in media time
        """
        return self.hrc.get_buff_events_media_time()

    def get_buff_events_wallclock_time(self):
        """
        Return the buff events in the format required for .buff files in wallclock time
        """
        return self.hrc.get_buff_events_wallclock_time()

    def get_pix_fmt_for_avpvs(self):
        """
        AVPVS pixel format is simply the unique pixel format of the segments
        """
        target_pix_fmts = set([seg.target_pix_fmt for seg in self.segments])
        if len(target_pix_fmts) > 1:
            logger.error("Segments for PVS " + str(self) + " use different target pixel formats!")
            sys.exit(1)
        return list(target_pix_fmts)[0]

    def get_logfile_path(self):
        return os.path.join(self.test_config.get_logs_path(), self.get_logfile_name())

    def get_logfile_name(self):
        return self.pvs_id + ".log"

    def get_vcodec_and_pix_fmt_for_cpvs(self, rawvideo=False):
        """
        CPVS pixel format depends on the AVPVS pixel format.
        Returns the vcodec and correct pixel format to use for CPVS encoding.

        Arguments:
          - rawvideo {bool} -- if true, always use rawvideo codec, even for 10-bit (otherwise will use v210)
        """
        avpvs_format = self.get_pix_fmt_for_avpvs()

        # TODO: check if this is really the only possible mapping? What about 444?
        format_map_auto = {
            "yuv420p": {
                "pix_fmt": "uyvy422",
                "vcodec": "rawvideo",
            },
            "yuv422p": {
                "pix_fmt": "uyvy422",
                "vcodec": "rawvideo",
            },
            "yuv420p10le": {
                "pix_fmt": "yuv422p10le",
                "vcodec": "v210",
            },
            "yuv422p10le": {
                "pix_fmt": "yuv422p10le",
                "vcodec": "v210"
            }
        }

        if rawvideo:
            target_pix_fmt = avpvs_format
            vcodec = "rawvideo"
        else:
            if avpvs_format not in format_map_auto.keys():
                logger.error("Cannot use input pixel format " + str(avpvs_format) + " for CPVS " + str(self))
            target_pix_fmt = format_map_auto[avpvs_format]["pix_fmt"]
            vcodec = format_map_auto[avpvs_format]["vcodec"]

        return (vcodec, target_pix_fmt)


class Hrc:
    def __init__(self, hrc_id, test_config, hrc_type, video_coding, audio_coding, event_list, segment_duration):
        """
        Arguments:
            hrc_id {string}
            hrc_type {string} -- "normal" or "youtube"
            video_coding {VideoCoding}
            audio_coding {AudioCoding}
            event_list {list} -- list of Event instances
            segment_duration {int} -- duration of a segment in this HRC,
                                      or None in case none was specified,
                                      or "src_duration" in case it should be taken from SRC later
        """
        self.hrc_id = hrc_id
        self.test_config = test_config
        self.hrc_type = hrc_type
        self.video_coding = video_coding
        self.audio_coding = audio_coding
        self.event_list = event_list

        for event in self.event_list:
            # if event.event_type == "stall" or event.event_type == "youtube"
            if event.event_type in ["stall", "freeze", "youtube"]:
                continue

            video_codec = event.quality_level.video_codec
            encoder = self.video_coding.encoder

            if (video_codec == "vp9" and encoder != "libvpx-vp9" and encoder not in self.test_config.ONLINE_CODERS) \
               or (video_codec == "h265" and encoder not in ["libx265", "hevc_nvenc"] and encoder not in self.test_config.ONLINE_CODERS) \
               or (video_codec == "av1" and encoder != "libaom-av1" and encoder not in self.test_config.ONLINE_CODERS) \
               or (video_codec == "h264" and encoder not in ["libx264", "h264_nvenc"] and encoder not in self.test_config.ONLINE_CODERS):
                logger.error("In HRC " + self.hrc_id + ", quality level " + str(event.quality_level) + " and video coding " + str(self.video_coding) + " specify different codecs")
                sys.exit(1)

        # check the event list length for consistency
        # if self.test_config.type == "short":
        #     if len(self.event_list) > 1 or self.event_list[0].event_type == "stall":
        #         logger.error("Exactly one event of type 'quality' is allowed for short tests, please fix HRC " + self.hrc_id)
        #         sys.exit(1)

        # add segment duration, if not, we are in a short test so it does
        # not matter -- in that case, it will be taken from first (and only) event
        if (segment_duration is not None) and (segment_duration != "src_duration"):
            self.segment_duration = int(segment_duration)
        elif segment_duration is None:
            first_event = self.event_list[0]
            if first_event.event_type in ["stall", "freeze"]:
                logger.error("Tried to get segment duration from the first event in HRC " + self.hrc_id + ", but it was a stalling/freezing event. This should not happen in a long test, since you need to specify a default segmentDuration for the entire test.")
                sys.exit(1)
            self.segment_duration = first_event.duration
        elif segment_duration == "src_duration":
            self.segment_duration = segment_duration
        else:
            logger.error("Invalid segment duration: " + str(segment_duration))
            sys.exit(1)

        self.pvses = set()
        self.quality_levels = set()
        # will be added later by _create_required_segments()
        self.segments = set()

        self.buffer_events = []
        if self.has_buffering():
            self.buffer_events = self.get_buff_events_media_time()

    # tests for both buffering and frame freezes
    def has_buffering(self):
        for event in self.event_list:
            if event.event_type in ["stall", "freeze"]:
                return True
        return False

    def has_framefreeze(self):
        for event in self.event_list:
            if event.event_type == "freeze":
                return True
        return False

    def has_stalling(self):
        return self.has_buffering()

    def get_buff_events_media_time(self):
        """
        Return the buff events in the format required for .buff files in wallclock time
        """
        buff_events = []

        if self.has_framefreeze():
            for event in self.event_list:
                if event.event_type == "freeze":
                    buff_events.append(event.duration)
            buff_events = sorted(buff_events)

        elif self.has_buffering():
            total_media_dur = 0
            for event in self.event_list:
                if event.event_type == "stall":
                    stall_dur = event.duration
                    buff_events.append([total_media_dur, stall_dur])
                else:
                    total_media_dur += event.duration

        return buff_events

    def get_long_hrc_duration(self):
        return sum([float(event.duration) for event in self.event_list])

    def get_buff_events_wallclock_time(self):
        """
        Return the buff events in the format required for .buff files in wallclock time
        """
        buff_events = []
        if self.has_buffering():
            total_dur = 0
            for event in self.event_list:
                if event.event_type == "stall":
                    stall_dur = event.duration
                    buff_events.append([total_dur, stall_dur])
                total_dur += event.duration
        return buff_events

    def get_max_res(self):
        """
        Return (width, height) of the maximum resolution used for this HRC's quality levels
        """
        max_width = 0
        max_height = 0

        for event in self.event_list:
            if event.event_type in ["stall", "freeze"]:
                continue
            width = event.quality_level.width
            height = event.quality_level.height
            if width > max_width:
                max_width = width
            if height > max_height:
                max_height = height

        return (max_width, max_height)

    def __repr__(self):
        return "<" + self.hrc_id + ">"


class Segment:
    def __init__(self, index, src, quality_level, video_coding, audio_coding, start_time, duration):
        """
        One segment is an actual video segment belonging to a SRC, encoded with
        a certain quality level. It can be used in multiple PVSes. Its name contains the
        database ID, the SRC, the quality level, and the time range.
        Arguments:
            index {int} -- The index of this segment in the corresponding PVS,
                           starting with 0.
            src {Src}
            quality_level {QualityLevel}
            video_coding {Coding}
            audio_coding {Coding}
            start_time {int}
            duration {int}
        """
        self.index = index
        self.src = src
        self.test_config = src.test_config
        self.quality_level = quality_level
        self.video_coding = video_coding
        self.audio_coding = audio_coding
        self.start_time = start_time
        self.duration = duration
        self.end_time = self.start_time + self.duration

        self.video_frame_info = None
        self.audio_frame_info = None
        self.segment_info = None

        self.filename = self.get_filename()
        self.file_path = os.path.join(self.test_config.get_video_segments_path(), self.filename)
        self.tmp_path = os.path.join(src.test_config.get_avpvs_path(), 'tmp_' + self.filename + '.avi')

        self.target_pix_fmt = None
        self.target_video_bitrate = None

        self.set_pix_fmt()

        if self.quality_level.video_bitrate:
            self.set_target_video_bitrate()

    def uses_10_bit(self):
        """
        Check if a PVS uses 10-bit encoding
        """

        if not self.target_pix_fmt:
            return
        return ("10" in self.target_pix_fmt) and (self.target_pix_fmt != "yuv410p")

    def set_target_video_bitrate(self):
        """
        Set the target bitrate for the Segment based on the encoding complexity of the SRC.
        """
        if self.test_config.is_complex():
            multiple_bitrates = str(self.quality_level.video_bitrate).split('/')
            multiple_bitrates = [float(aa) for aa in multiple_bitrates]
            multiple_bitrates.sort()

            if len(multiple_bitrates) > 1:
                segment_complexity_level = self.test_config.complexity_dict[self.src.get_src_file_name()]
                if segment_complexity_level > 1:
                    self.target_video_bitrate = multiple_bitrates[1]
                else:
                    self.target_video_bitrate = multiple_bitrates[0]
            else:
                # maybe add warning that only a single bitrate is in the yaml?
                self.target_video_bitrate = multiple_bitrates[0]
        else:
            self.target_video_bitrate = self.quality_level.video_bitrate

    def set_pix_fmt(self):
        """
        Various fixes on the set profile depending on the SRC
        and coding settings / codec.

        For now, the profile will be automatically chosen.
        """
        if self.src.is_youtube:
            self.target_pix_fmt = "yuv420p"
            return

        src_pix_fmt = self.src.stream_info["pix_fmt"]

        # 4:4:4 will always be changed to 4:2:2, all others
        # are harmonized to yuv422p or yuv420p.
        if ("444" in src_pix_fmt) or \
           ("422" in src_pix_fmt) or \
           ("rgb" in src_pix_fmt):
            self.target_pix_fmt = "yuv422p"
        elif "420" in src_pix_fmt:
            self.target_pix_fmt = "yuv420p"
        else:
            logger.error("Unknown SRC pixel format: " + str(src_pix_fmt))
            sys.exit(1)

        # 10-Bit handling
        if self.src.uses_10_bit():
            self.target_pix_fmt += "10le"

        if (self.quality_level.video_codec == "h264") and (self.video_coding.encoder.casefold() == "bitmovin"):
            self.target_pix_fmt = "yuv420p"

        if self.video_coding.forced_pix_fmt:
            self.target_pix_fmt = self.video_coding.forced_pix_fmt

    def get_filename(self):
        """
        Return the filename of the segment to be generated.
        <db-id>_<src-id>_<quality-level-id>_<seq>_<start-time>-<end-time>.<ext>

        Here, "seq" is the quality index of the segment.
        """
        if self.quality_level.video_codec == "h264" or self.quality_level.video_codec == "h265":
            self.ext = "mp4"
        elif self.video_coding.encoder == "youtube" and self.quality_level.video_codec == "vp9":
            self.ext = "webm"
        elif self.video_coding.encoder.casefold() == "bitmovin" and self.quality_level.video_codec == "vp9":
            self.ext = "mkv"
        elif self.quality_level.video_codec == "vp9" or self.quality_level.video_codec == "av1":
            self.ext = "mp4"
        else:
            logger.error("Wrong video codec for quality level " + self.quality_level)
            sys.exit(1)

        # Example: P2STR00_SRC000_Q0_98-100.mp4
        # FIXME: file name generated with truncating segment timestamps,
        # will this cause problems?
        return "_".join([
                self.test_config.database_id,
                self.src.src_id,
                self.quality_level.ql_id,
                format(self.index, '04'),
                str(int(self.start_time)) + '-' + str(int(self.end_time))
            ]) + "." + self.ext

    def get_segment_file_path(self):
        """
        Return a path to the encoded segment file.
        """
        return self.file_path

    def get_hash(self):
        """
        Return SHA-1 hash of the encoded video file
        """
        _, ret, _ = cmd_utils.shell_call(["sha1sum", self.file_path], raw=False)
        shasum = ret.split(" ")[0]
        return shasum

    def get_logfile_hash(self):
        """
        Return SHA-1 hash of the logfile
        """
        _, ret, _ = cmd_utils.shell_call(["sha1sum", self.get_logfile_path()], raw=False)
        shasum = ret.split(" ")[0]
        return shasum

    def get_logfile_path(self):
        return os.path.join(self.test_config.get_logs_path(), self.get_logfile_name())

    def get_logfile_name(self):
        return os.path.splitext(self.get_filename())[0] + ".log"

    def get_video_frame_info(self):
        """
        Return a list of dicts with video frame info, in presentation order
        """
        if not self.video_frame_info:
            self.video_frame_info = ffmpeg.get_video_frame_info(self)
        return self.video_frame_info

    def get_audio_frame_info(self):
        """
        Return a list of dicts with audio sample info, in presentation order
        """
        if not self.audio_frame_info:
            self.audio_frame_info = ffmpeg.get_audio_frame_info(self)
        return self.audio_frame_info

    def get_segment_info(self):
        """
        Return a dict with segment info
        """
        if not self.segment_info:
            self.segment_info = ffmpeg.get_segment_info(self)
        return self.segment_info

    def get_segment_duration(self):
        """
        Returns the length of the segment in seconds, as an int
        """
        return self.duration

    def get_tmp_path(self):
        """
        Returns the path to the temporary avpvs segment.
        """
        return self.tmp_path

    def __repr__(self):
        return "<Segment " + format(self.index, '04') + " of " + self.src.src_id + ", " + \
            str(self.start_time) + "-" + str(self.end_time) + \
            ", " + self.quality_level.ql_id + ">"

    def __hash__(self):
        """
        Overwrite internal hash method to make sure that two segments
        are seen as equal when they are from the same SRC, have the same
        audio and video coding, use the same quality level, and have the
        same start time / duration
        """
        return hash((self.src, self.quality_level, self.video_coding, self.audio_coding, self.start_time, self.duration))

    def __lt__(self, other):
        """
        Override sorting method; sort by SRC, start time, QL
        """
        return ((self.src.src_id, self.start_time, self.quality_level.ql_id, self.duration) < (other.src.src_id, other.start_time, other.quality_level.ql_id, self.duration))

    def exists(self):
        return(os.path.isfile(os.path.join(self.test_config.get_video_segments_path(),self.get_filename())))


class Event:
    def __init__(self, event_type, quality_level, duration):
        """
        Event (stalling or quality level playout)

        Arguments:
            event_type {string} -- "quality_level", "stall" or "youtube"
            quality_level {QualityLevel} or {None} (for stall) or {int} for YouTube iTag
            duration {int} -- in seconds, or string "str_duration" to get it from SRC
        """
        self.event_type = event_type
        self.quality_level = quality_level

        self.uses_src_duration = (duration == "src_duration")
        if not self.uses_src_duration:
            if self.event_type == "stall":
                # MMuel edited due to buffering with non-integer length
                self.duration = float(duration)
            elif self.event_type == "freeze":
                self.duration = duration
            else:
                if not float(duration).is_integer():
                    logger.error("All non-stalling events must have an integer duration, but you specified one with " + str(duration))
                    sys.exit(1)
                self.duration = int(duration)
        else:
            self.duration = "src_duration"

    def set_duration(self, duration):
        """
        Later set the duration in seconds (float)
        """
        try:
            self.duration = float(duration)
        except Exception as e:
            logger.error("Tried to set duration of Event " + str(self) + " to " + str(duration))
            exit(1)

    def __repr__(self):
        return "<Event " + self.event_type + ", " + str(self.quality_level) + ", " + str(self.duration) + "s>"


class Src:
    def __init__(self, src_id, test_config, data):
        self.src_id = src_id
        self.test_config = test_config

        # will be added later by _create_required_segments()
        self.pvses = set()
        self.segments = set()

        self.duration = None

        if isinstance(data, str):
            self.filename = data
            self.is_youtube = False
        else:
            self.filename = data['srcFile']
            self.youtube_url = data['youtubeUrl']
            self.is_youtube = True

        self.file_path = os.path.join(test_config.get_src_vid_path(), self.filename)
        self.info_path = os.path.join(test_config.get_src_vid_path(), self.filename+'.yaml')

    def locate_and_get_info(self):
        """
        Locate the SRC file and get the stream info
        """
        self.locate_src_file()
        self.stream_info = ffmpeg.get_src_info(self)

    def uses_10_bit(self):
        """
        Check if a SRC uses 10-bit encoding
        """
        return ("10" in self.stream_info["pix_fmt"]) and (self.stream_info["pix_fmt"] != "yuv410p")

    def get_duration(self):
        """
        Return the duration of the SRC, using the ffmpeg functions
        """
        if not self.duration:
            self.duration = ffmpeg.get_segment_info(self)["video_duration"]
        return self.duration

    def locate_src_file(self):
        """
        Find file_path for the SRC file, if it exists. Otherwise break.
        """
        # look for SRC in joint folder first
        if not os.path.exists(self.file_path):
            self.file_path = os.path.join(self.test_config.get_src_vid_local_path(), self.filename)
            if not os.path.exists(self.file_path):
                logger.error("SRC " + os.path.basename(self.file_path) + " does not exist, neither in " + self.test_config.get_src_vid_local_path() + " nor " + self.test_config.get_src_vid_path() + "!")
                logger.error("Make sure you have all the SRCs in this folder, or set the folder to a different one using the processingchain_defaults.yaml file.")
                sys.exit(1)
            else:
                logger.debug("SRC " + self.filename + " not found in " + self.test_config.get_src_vid_path() + ", " +
                             "falling back to local folder at " + self.test_config.get_src_vid_local_path())

    def get_fps(self):
        """
        Return the SRC FPS as float
        """
        return float(Fraction(self.stream_info["r_frame_rate"]))

    def __repr__(self):
        return "<" + self.src_id + ", File: " + self.filename + ">"

    def get_src_file_path(self):
        """
        Return the path to the PVS' SRC-file
        """
        return(self.file_path)

    def get_src_file_name(self):
        """
        Return the PVS' SRC-filename
        """
        return(self.filename)

    def exists(self):
        return(os.path.isfile(self.file_path))


class Coding:
    def __init__(self, coding_id, test_config, data):
        self.coding_id = coding_id
        self.test_config = test_config
        self.coding_type = data['type']

        self.is_online = None
        self.crf = None
        self.forced_pix_fmt = None

        if self.coding_type == "video":
            self.encoder = data['encoder']
            self.is_online = True if self.encoder in self.test_config.ONLINE_CODERS else False
            if data['encoder'].casefold() in ['youtube', 'vimeo']:  # or 'vimeo' or 'dailymotion':
                self.protocol = data['protocol']
                return
            elif data['encoder'].casefold() == 'bitmovin':
                self.max_gop = None
                self.min_gop = None
                if 'maxGop' in data:
                    self.max_gop = data['maxGop']
                if 'minGop' in data:
                    self.min_gop = data['minGop']
            else:
                if 'passes' in data.keys():
                    self.passes = int(data['passes'])
                    if self.passes not in [1, 2]:
                        logger.error("only 1-pass or 2-pass encoding allowed, error in coding " + self.coding_id)
                        sys.exit(1)
                else:
                    if 'crf' in data.keys():

                        self.crf = data['crf']
                        self.passes = None


                        # crf = int(data['crf'])
                        # if self.encoder == "libvpx-vp9" and crf not in range(0, 63):
                        #     logger.error("only crf values between 0 to 63 allowed, error in coding " + self.coding_id)
                        #     sys.exit(1)
                        # elif self.encoder in ["libx264", "libx264"] and crf not in range(0, 51):
                        #     logger.error("only crf values between 0 to 51 allowed, error in coding " + self.coding_id)
                        #     sys.exit(1)
                        # else:
                        #     self.crf = crf
                            # self.passes = None
                    else:
                        logger.warn("number of passes not specified in coding " + self.coding_id + ", assuming 2")
                        self.passes = 2

            # Optional with defaults
            self.speed = 1
            self.quality = "good"
            self.scenecut = True

            # Optional where encoder chooses defaults or will be set now
            self.iframe_interval = None
            self.bframes = None
            self.preset = None
            self.minrate_factor = None
            self.maxrate_factor = None
            self.bufsize_factor = None
            self.minrate = None
            self.maxrate = None
            self.bufsize = None
            self.nvenc_options = None

            if 'profile' in data:
                logger.warning("Setting profile in " + self.coding_id + " is not supported anymore.")

            # if 'pix_fmt' in data:
            #     logger.warning("Setting pix_fmt in " + self.coding_id + " is not supported.")

            if 'iFrameInterval' in data:
                self.iframe_interval = int(data['iFrameInterval'])
            elif not self.is_online:
                logger.warn("Constant iFrame-Interval not set in coding " + self.coding_id + ", this is not recommended!")

            if 'pixFmt' in data:
                self.forced_pix_fmt = data['pixFmt']

            if 'bframes' in data:
                if self.encoder == "libvpx-vp9":
                    logger.warn("VP9 does not have B-frames, will ignore setting in coding " + self.coding_id)
                else:
                    self.bframes = int(data['bframes'])
                    if self.bframes < 0:
                        logger.error("bframes must be >= 0")
                        sys.exit(1)

            if 'scenecut' in data:
                self.scenecut = bool(data['scenecut'])

            if 'preset' in data:
                self.preset = data['preset']

            if 'speed' in data:
                self.speed = data['speed']
                if self.speed not in [0, 1, 2, 3, 4]:
                    logger.error("speed must be between 0 and 4")
                    sys.exit(1)

            if 'quality' in data:
                self.quality = data['quality']
                if self.quality not in ["good", "best"]:
                    logger.error("quality must be 'good' or 'best'")
                    sys.exit(1)

            if 'minrateFactor' in data:
                self.minrate_factor = float(data['minrateFactor'])

            if 'maxrateFactor' in data:
                self.maxrate_factor = float(data['maxrateFactor'])

            if 'bufsizeFactor' in data:
                self.bufsize_factor = float(data['bufsizeFactor'])

            if 'minrate' in data:
                self.minrate = float(data['minrate'])

            if 'maxrate' in data:
                self.maxrate = float(data['maxrate'])

            if 'bufsize' in data:
                self.bufsize = float(data['bufsize'])

            if 'nvenc_options' in data:
                self.nvenc_options = data['nvenc_options']

            # enforce that both maxrate and bufsize are specified
            if self.encoder != "libvpx-vp9" and \
               (bool(self.maxrate_factor) ^ bool(self.bufsize_factor)):
                logger.error("if either maxrate or bufsize are set, then both must be specified in coding " + self.coding_id)
                sys.exit(1)

        elif self.coding_type == "audio":
            self.encoder = data['encoder']

        else:
            logger.error("Wrong coding type: " + self.coding_type + ", must be audio or video, error in  coding " + self.coding_id)
            sys.exit(1)

    def __repr__(self):
        return "<Coding " + self.coding_id + ">"


class YoutubeCoding:
    def __init__(self, coding_id, test_config):
        self.coding_id = coding_id
        self.test_config = test_config

    def __repr__(self):
        return "<Coding " + self.coding_id + ">"


class QualityLevel:
    def __init__(self, ql_id, test_config, data):
        self.ql_id = ql_id
        self.test_config = test_config

        self.index = data['index']
        self.video_codec = data['videoCodec']

        self.video_bitrate = None
        if 'videoBitrate' in data:
            self.video_bitrate = data['videoBitrate']

        self.width = int(data['width'])
        self.height = int(data['height'])
        self.fps = data['fps']

        if (self.width % 2 != 0) or (self.height % 2 != 0):
            logger.error("width and height in QualityLevel " + self.ql_id + " must be divisible by 2")
            sys.exit(1)

        if 'audioCodec' in data:
            self.audio_codec = data['audioCodec']
            self.audio_bitrate = data['audioBitrate']

        if 'videoCrf' in data:
            self.video_crf = int(data['videoCrf'])

        self.hrcs = set()

    def __repr__(self):
        return "<QualityLevel " + self.ql_id + ", Index " + str(self.index) + ">"


class PostProcessing:
    def __init__(self, test_config, data):
        self.test_config = test_config
        self.processing_type = data['type']
        self.display_frame_rate = 60

<<<<<<< HEAD
        if self.processing_type not in ["pc", "tablet", "mobile, pc-home-hd, pc-home-uhd"]:
=======
        if self.processing_type not in ["pc", "tablet", "mobile", "pc-home"]:
>>>>>>> e4dd3ab9
            logger.error("Wrong post processing type " + self.processing_type + ", must be pc/tablet/mobile")
            sys.exit(1)

        try:
            self.display_width = int(data['displayWidth'])
            self.display_height = int(data['displayHeight'])
            self.coding_width = int(data['codingWidth'])
            self.coding_height = int(data['codingHeight'])
        except Exception as e:
            logger.error("Missing or wrong data in post processing: " + str(e.message))
            sys.exit(1)

        if self.display_width != self.coding_width:
            logger.error("Post processing must have same coding and display width!")
            sys.exit(1)

        if self.processing_type == "pc" and \
           ((self.display_height != self.coding_height) or (self.display_width != self.coding_width)):
            logger.error("PC post processing must have same coding and display width/height!")
            sys.exit(1)

        if 'displayFrameRate' in data:
            self.display_frame_rate = data['displayFrameRate']

    def __repr__(self):
        return "<PostProcessing " + self.processing_type.upper() + ">"


class TestConfig:
    """
    Class representing a test configuration.

    You have access to the following data (see individual class definitions for more):

    Attributes:
    - data
    - database_id
    - type
    - default_segment_duration

    Dictionaries:
    - quality_levels
        - hrcs
    - codings
    - srcs
        - segments
    - hrcs
        - segments
        - quality levels
        - event list
    - pvses

    Lists:
    - post_processings
    - segments (all required segments for this test)
    """

    # regular expressions for checking IDs
    REGEX_DATABASE_ID = r'P2(S|L)(TR|PT|IT|VL|XM)[\d]{2,3}'
    REGEX_QL_ID = r'Q[\d]+'
    REGEX_CODING_ID = r'(A|V)C[\d]+'
    REGEX_SRC_ID = r'SRC[\d]{3,5}'
    REGEX_HRC_ID = r'HRC[\d]{3,4}'
    REGEX_PVS_ID = r'P2(S|L)(TR|PT|IT|VL|XM)[\d]{2,3}_SRC[\d]{3,5}_HRC[\d]{3,4}'
    REGEX_CPVS_ID = r'P2(S|L)(TR|PT|IT|VL|XM)[\d]{2,3}_SRC[\d]{3,5}_HRC[\d]{3,4}_(PC|MO|TA)'

    # required minimum version of YAML file syntax
    REQUIRED_YAML_SYNTAX_VERSION = 6

    ONLINE_CODERS = ['youtube', 'bitmovin', 'vimeo']

    def __init__(self, yaml_filename, filter_srcs=None, filter_hrcs=None, filter_pvses=None):
        """
        Load the YAML file and create test config.
        Arguments:
            - yaml_filename {str} -- path to YAML file
            - filter_srcs {str} -- filter string for SRC
            - filter_hrcs {str} -- filter string for HRC
            - filter_pvses {str} -- filter string for PVSES
        """
        self.yaml_file = yaml_filename

        if filter_srcs:
            self.filter_srcs = filter_srcs.split("|")
        else:
            self.filter_srcs = []
        if filter_hrcs:
            self.filter_hrcs = filter_hrcs.split("|")
        else:
            self.filter_hrcs = []
        if filter_pvses:
            self.filter_pvses = filter_pvses.split("|")
        else:
            self.filter_pvses = []

        self.database_dir = os.path.dirname(self.yaml_file)
        self.complex_bitrates = False

        self._check_names()

        with open(self.yaml_file) as f_in:
            self.data = yaml.load(f_in, Loader=yaml.FullLoader)

        self._load_paths()
        self._parse_data_from_yaml()
        if self.complex_bitrates:
            self._parse_complexity()
        self._create_required_segments()

    def _check_names(self):
        """
        Check if the name of the YAML file is correct, also if the name of the database folder
        is the same as the YAML file.
        """

        if not os.path.exists(self.yaml_file):
            logger.error("YAML file " + self.yaml_file + " does not exist")
            sys.exit(1)

        # check for YAML DB ID
        self.yaml_basename = os.path.splitext(os.path.basename(self.yaml_file))[0]
        if not re.match(self.REGEX_DATABASE_ID, self.yaml_basename):
            logger.error("YAML filename does not have correct ID syntax: " + self.REGEX_DATABASE_ID)
            sys.exit(1)

        # check for name equivalence
        self.db_dirname = os.path.basename(os.path.dirname(self.yaml_file))
        if ("P2STR00" not in self.yaml_basename) and ("P2LTR00" not in self.yaml_basename) and \
           self.yaml_basename != self.db_dirname:
            logger.error("Database folder must have the same name as YAML config file. Rename your database folder to '" + self.yaml_basename + "'")
            sys.exit(1)

        if os.path.isfile(os.path.join(os.path.dirname(__file__), '..', 'util', 'complexityAnalysis', 'complexity_classification.csv')):
            self.complex_bitrates = True

    def _load_paths(self):
        """
        Load the overriden paths from processingchain_defaults.yaml, if it exists,
        otherwise, set the paths to the local output folders
        """

        self.path_mapping = {
            'srcVid': os.path.abspath(os.path.join(self.database_dir, '../srcVid')),
            'srcVidLocal': os.path.join(self.database_dir, 'srcVid'),
            'avpvs': os.path.join(self.database_dir, 'avpvs'),
            'cpvs': os.path.join(self.database_dir, 'cpvs'),
            'videoSegments': os.path.join(self.database_dir, 'videoSegments'),
            'buffEventFiles': os.path.join(self.database_dir, 'buffEventFiles'),
            'qualityChangeEventFiles': os.path.join(self.database_dir, 'qualityChangeEventFiles'),
            'audioFrameInformation': os.path.join(self.database_dir, 'audioFrameInformation'),
            'videoFrameInformation': os.path.join(self.database_dir, 'videoFrameInformation'),
            'sideInformation': os.path.join(self.database_dir, 'sideInformation'),
            'logs': os.path.join(self.database_dir, 'logs'),
        }

        # Removing relative paths for avpvs-path due to some problems in the ffmpeg.py create_avpvs_long_concat()-function
        from pathlib import Path
        if ".." in self.path_mapping['avpvs']:
            cwd = Path.cwd()
            self.path_mapping['avpvs'] = str((cwd / self.path_mapping['avpvs']).resolve())

        # check SRC folder(special treatment)
        if not os.path.isdir(self.path_mapping["srcVid"]):
            logger.warning("Tried to find joint 'srcVid' folder at " +
                           os.path.abspath(self.path_mapping["srcVid"]) + " but it does not exist. " +
                           "Falling back to the 'srcVid' folder inside " + self.database_dir)
            self.path_mapping["srcVid"] = os.path.join(self.database_dir, "srcVid")

        # load paths from override file
        override_file = os.path.join(os.path.dirname(os.path.dirname(__file__)), 'processingchain_defaults.yaml')
        if os.path.isfile(override_file):
            # load YAML file
            with open(override_file) as f:
                overrides = yaml.load(f, Loader=yaml.FullLoader)
            # set overrides if dir exists
            if overrides:
                for key, path in overrides.items():
                    # only override valid keys
                    if key in self.path_mapping.keys():
                        if not os.path.isdir(path):
                            logger.error("path " + path + ", as specified in processingchain_defaults.yaml, does not exist in the virtual machine! Please create it first.")
                            sys.exit(1)
                        if not os.access(path, os.W_OK):
                            logger.error("path " + path + ", as specified in processingchain_defaults.yaml, does not have write permissions for current user!")
                            sys.exit(1)
                        self.path_mapping[key] = path
                    else:
                        logger.warn(key + " is not a valid path identifier, ignoring")

        for key, path in self.path_mapping.items():
            if not os.path.isdir(path):
                logger.warn("path " + path + " does not exist; creating empty folder")
                os.makedirs(path)

        logger.debug(pprint.pformat(self.path_mapping))

    def _create_required_segments(self):
        """
        Creates the Segment instances required for this TestConfig
        """
        self.segments = set()

        for pvs_id, pvs in self.pvses.items():
            # get the SRC length so we can make sure that we don't exceed it with the last segment
            if not pvs.src.is_youtube:
                if pvs.hrc.event_list[0].duration != "src_duration":
                    src_length = float(pvs.src.get_duration())
                    total_event_duration = sum(event.duration for event in pvs.hrc.event_list if event.event_type == "quality_level")
                    if src_length < total_event_duration:
                        logger.warning("{pvs.src} has a length of only {src_length}, but events in {pvs} sum up to {total_event_duration}. Last event(s) will be cut.".format(**locals()))
                    elif src_length > total_event_duration:
                        logger.warning("{pvs.src} is longer than the events specified in {pvs}; trimming will occur.".format(**locals()))
                else:
                    logger.debug("Skipping calculation of event duration for " + str(pvs) + ", since it's set to SRC duration")
            else:
                logger.warning("Cannot check duration of YouTube videos yet, make sure your events in " + str(pvs) + " sum up to the right duration.")

            current_timestamp = 0
            segment_index = 0

            # go through all events for this HRC
            for event in pvs.hrc.event_list:
                # only handle non-YouTube and non-stall
                if event.event_type == "quality_level":
                    # special case where event duration is "src_duration"
                    if event.duration == "src_duration":
                        number_of_segments = 1
                    else:
                        # check that the event is divisible by segment duration
                        if (event.duration % pvs.hrc.segment_duration != 0):
                            logger.error("event duration " + str(event.duration) +
                                         " does not match with segment duration of " + str(pvs.hrc.segment_duration) +
                                         ", please fix this event in " + pvs.hrc.hrc_id)
                            sys.exit(1)

                        # check how many segments we need and create them
                        number_of_segments = event.duration / pvs.hrc.segment_duration

                    if self.type == "short" and number_of_segments > 1:
                        logger.error("Short databases only allow one segment, HRC " + str(pvs.hrc) + " does not comply.")
                        sys.exit(1)

                    # create the individual segments
                    for i in range(int(number_of_segments)):

                        # normal case
                        if pvs.hrc.segment_duration != "src_duration":
                            # normally, the segment length is the default segment length
                            required_segment_duration = pvs.hrc.segment_duration

                            # ... unless we would exceed the end of the SRC, in which case
                            # we have to cut the segment.
                            if not pvs.src.is_youtube:
                                if current_timestamp + required_segment_duration > src_length:
                                    required_segment_duration = src_length - current_timestamp
                        # segment duration should be the (only) event duration == SRC duration
                        else:
                            # required_segment_duration = event.duration
                            logger.debug("Setting segment duration in PVS " + str(pvs) + " to SRC duration")
                            required_segment_duration = pvs.src.get_duration()

                        if required_segment_duration <= 0:
                            logger.warning("Got a segment with duration less or equal 0 in PVS {}, skipping".format(pvs))
                            continue

                        segment = Segment(
                            index=segment_index,
                            src=pvs.src,
                            quality_level=event.quality_level,
                            video_coding=pvs.hrc.video_coding,
                            audio_coding=pvs.hrc.audio_coding,
                            start_time=current_timestamp,
                            duration=required_segment_duration
                        )
                        current_timestamp += required_segment_duration
                        segment_index += 1
                        logger.debug("adding segment " + str(segment))

                        # add the references to this segment to various containers
                        pvs.segments.append(segment)
                        pvs.src.segments.add(segment)
                        pvs.hrc.segments.add(segment)
                        self.segments.add(segment)

    def _parse_complexity(self):
        df_c = pd.read_csv(os.path.join(os.path.dirname(__file__), '..', 'util', 'complexityAnalysis', 'complexity_classification.csv'), sep=",")

        df_c_val = pd.read_csv(os.path.join(os.path.dirname(__file__), '..', 'util', 'complexityAnalysis', 'complexity_classification_validation.csv'), sep=",")

        complexity_dict = {**pd.Series(df_c.complexity_class.values, index=df_c.file).to_dict(), **pd.Series(df_c_val.complexity_class.values, index=df_c_val.file).to_dict()}

        self.complexity_dict = complexity_dict

    def _parse_data_from_yaml(self):
        """
        Parse fields and create classes from YAML source
        """
        self.database_id = self.data['databaseId']

        # check YAML syntax version
        if 'syntaxVersion' in self.data.keys():
            if self.data['syntaxVersion'] < self.REQUIRED_YAML_SYNTAX_VERSION:
                logger.error("Your YAML file syntax may be outdated, as the syntax has changed in the meantime. Please check if your YAML file is compatible with the syntax given in https://gitlab.com/pnats2avhd/processing-chain/wikis/home and change the 'syntaxVersion' number to " + str(self.REQUIRED_YAML_SYNTAX_VERSION))
                sys.exit(1)
        else:
            logger.warn("YAML file does not specify the 'syntaxVersion', things might break!")

        if not re.match(self.REGEX_DATABASE_ID, self.database_id):
            logger.error("Database ID " + self.database_id + " does not have correct ID syntax: " + self.REGEX_DATABASE_ID)
            sys.exit(1)
        if self.yaml_basename != self.database_id:
            logger.error("Database ID and YAML filename do not match")
            sys.exit(1)

        self.type = self.data['type']

        if self.type not in ["short", "long"]:
            logger.error("Database type must be 'short' or 'long'")
            sys.exit(1)

        # parse default segment duration, if any
        if 'segmentDuration' in self.data.keys():
            self.default_segment_duration = self.data['segmentDuration']
        else:
            # if none exists for long tests, this is an error
            if self.type == 'long':
                logger.error("A default segment duration must be defined for long tests using the 'segmentDuration' key. You can override this in every HRC.")
                sys.exit(1)
            # else, for short tests, there doesn't have to be default
            self.default_segment_duration = None

        self.quality_levels = {}
        self.codings = {}
        self.srcs = {}
        self.hrcs = {}
        self.pvses = {}
        self.urls = {}

        self.post_processings = []

        for ql_id, data in self.data['qualityLevelList'].items():
            if not re.match(self.REGEX_QL_ID, ql_id):
                logger.error("Quality Level ID " + ql_id + " does not have correct syntax: " + self.REGEX_QL_ID)
                sys.exit(1)
            ql = QualityLevel(ql_id, self, data)
            self.quality_levels[ql_id] = ql

        for coding_id, data in self.data['codingList'].items():
            if not re.match(self.REGEX_CODING_ID, coding_id):
                logger.error("Coding ID " + coding_id + " does not have correct syntax: " + self.REGEX_CODING_ID)
                sys.exit(1)
            self.codings[coding_id] = Coding(coding_id, self, data)
            self.codings['youtube'] = YoutubeCoding('youtube', self)  # dummy coding

        for src_id, data in self.data['srcList'].items():
            if not re.match(self.REGEX_SRC_ID, src_id):
                logger.error("SRC ID " + src_id + " does not have correct syntax: " + self.REGEX_SRC_ID)
                sys.exit(1)

            if self.filter_srcs and src_id not in self.filter_srcs:
                # skip this source
                logger.info("skipping SRC " + src_id)
                continue

            src = Src(src_id, self, data)
            self.srcs[src_id] = src

        for hrc_id, data in self.data['hrcList'].items():
            if not re.match(self.REGEX_HRC_ID, hrc_id):
                logger.error("HRC ID " + hrc_id + " does not have correct syntax: " + self.REGEX_HRC_ID)
                sys.exit(1)

            if self.filter_hrcs and hrc_id not in self.filter_hrcs:
                # skip this HRC
                logger.info("skipping HRC " + hrc_id)
                continue

            video_coding = self.codings[data['videoCodingId']]
            if self.type == "long":
                audio_coding = self.codings[data['audioCodingId']]
            else:
                audio_coding = None
            quality_level_list = []  # list of quality levels this HRC uses
            event_list = []  # list of events for this HRC

            # allow overriding segment duration per HRC
            if 'segmentDuration' in data.keys():
                if 'src_duration' in [e[1] for e in data['eventList']]:
                    logger.error("You cannot specify both segmentDuration and src_duration as event length in HRC " + hrc_id + "!")
                    sys.exit(1)
                hrc_segment_duration = data['segmentDuration']
            else:
                # if not, it could still be "None" ...
                hrc_segment_duration = self.default_segment_duration

            # go through all events and gather quality levels and durations
            for event_data in data['eventList']:
                if len(event_data) != 2:
                    logger.error("Event data must consist of two elements: " + str(event_data))
                    sys.exit(1)

                # Either the event list is based on YouTube
                if 'youtube' in data['videoCodingId']:
                    event_type = 'youtube'
                    quality_level = event_data[0]  # = YouTube itag
                    hrc_type = 'youtube'
                # or a normal quality level
                else:
                    hrc_type = 'normal'
                    if 'Q' in event_data[0]:
                        event_type = 'quality_level'
                        quality_level = self.quality_levels[event_data[0]]
                    elif 'stall' in event_data[0]:
                        event_type = 'stall'
                        quality_level = None
                    elif 'freeze' in event_data[0]:
                        event_type = 'freeze'
                        quality_level = None
                    else:
                        logger.error("Wrong event type: " + str(event_data[0]) + ", must be quality level ID or 'stall'")
                        sys.exit(1)

                # event duration can be either a number or "src_duration"
                event_duration = event_data[1]
                if event_duration == "src_duration":
                    hrc_segment_duration = "src_duration"
                event = Event(event_type, quality_level, event_duration)
                event_list.append(event)
                quality_level_list.append(quality_level)

            hrc = Hrc(hrc_id, self, hrc_type, video_coding, audio_coding, event_list, hrc_segment_duration)

            # re-associate HRC with the created events
            for e in event_list:
                e.hrc = hrc

            # re-associate the quality levels with the HRC and vice-versa
            for q in set(quality_level_list):
                hrc.quality_levels.add(q)
            for q in set([q for q in quality_level_list if isinstance(q, QualityLevel)]):
                q.hrcs.add(hrc)

            self.hrcs[hrc_id] = hrc

        for pvs_id in self.data['pvsList']:
            if not re.match(self.REGEX_PVS_ID, pvs_id):
                logger.error("PVS ID " + pvs_id + " does not have correct syntax: " + self.REGEX_PVS_ID)
                sys.exit(1)

            if self.filter_pvses and pvs_id not in self.filter_pvses:
                # skip this PVS
                logger.info("skipping PVS " + pvs_id)
                continue

            src_id = re.findall(r'SRC\d+', pvs_id)[0]
            hrc_id = re.findall(r'HRC\d+', pvs_id)[0]

            skip_pvs = False
            if self.filter_srcs and src_id not in self.filter_srcs:
                skip_pvs = True

            if self.filter_hrcs and hrc_id not in self.filter_hrcs:
                skip_pvs = True

            if skip_pvs:
                logger.info("skipping PVS " + pvs_id + " because it includes a skipped SRC/HRC")
                continue

            # assign PVS with SRC and HRC
            if src_id not in self.srcs.keys():
                logger.error("PVS " + pvs_id + " specifies SRC " + src_id + " but it is not defined in the srcList")
                sys.exit(1)
            if hrc_id not in self.hrcs.keys():
                logger.error("PVS " + pvs_id + " specifies HRC " + hrc_id + " but it is not defined in the hrcList")
                sys.exit(1)
            src = self.srcs[src_id]
            hrc = self.hrcs[hrc_id]

            # get SRC info for PVS
            src.locate_and_get_info()

            pvs = Pvs(pvs_id, self, src, hrc)

            self.pvses[pvs_id] = pvs
            src.pvses.add(pvs)
            hrc.pvses.add(pvs)

        for data in self.data['postProcessingList']:
            post_processing = PostProcessing(self, data)
            self.post_processings.append(post_processing)
            if len(self.post_processings) > 1:
                logger.warning("More than one post processing is not really supported!")

    def __repr__(self):
        return self.data.__repr__()

    def is_complex(self):
        return self.complex_bitrates

    def is_short(self):
        return self.data['type'] == 'short'

    def is_long(self):
        return self.data['type'] == 'long'

    def get_bitrate(self, hrc):
        """
        Return the bitrate per chunk as a list.
        """
        q_level = [e[0] for e in self.data['hrcList'][hrc]['eventList']]
        if self.complex_bitrates:
            lo_bitrates = [self.data['qualityLevelList'][q]['videoBitrate'].split('/')[0] for q in q_level]
            # hi_bitrates = [self.data['qualityLevelList'][q]['videoBitrate'].split('/')[0] for q in q_level]
            bitr = lo_bitrates
        else:
            bitr = [self.data['qualityLevelList'][q]['videoBitrate'] for q in q_level]
        return bitr

    def get_height(self, hrc):
        """
        Return the height for all events in HRC.
        """
        q_level = [e[0] for e in self.data['hrcList'][hrc]['eventList']]
        height = [self.data['qualityLevelList'][q]['height'] for q in q_level]

        return height

    def get_pvs_ids(self):
        return self.pvses.keys()

    def get_required_segments(self):
        """
        Returns a set of all the segments needed to be produced for this test
        """
        return self.segments

    def get_src_vid_path(self):
        """
        Return the path to srcVid folder
        """
        return self.path_mapping["srcVid"]

    def get_src_vid_local_path(self):
        """
        Return the path to srcVid folder
        """
        return self.path_mapping["srcVidLocal"]

    def get_avpvs_path(self):
        """
        Return the path to avpvs folder
        """
        return self.path_mapping["avpvs"]

    def get_cpvs_path(self):
        """
        Return the path to cpvs folder
        """
        return self.path_mapping["cpvs"]

    def get_video_segments_path(self):
        """
        Return the path to videoSegments folder
        """
        return self.path_mapping["videoSegments"]

    def get_buff_event_files_path(self):
        """
        Return the path to buffEventFiles folder
        """
        return self.path_mapping["buffEventFiles"]

    def get_quality_change_event_files_path(self):
        """
        Return the path to qualityChangeEventFiles folder
        """
        return self.path_mapping["qualityChangeEventFiles"]

    def get_audio_frame_information_path(self):
        """
        Return the path to audioFrameInformation folder
        """
        return self.path_mapping["audioFrameInformation"]

    def get_video_frame_information_path(self):
        """
        Return the path to videoFrameInformation folder
        """
        return self.path_mapping["videoFrameInformation"]

    def get_side_information_path(self):
        """
        Return the path to sideInformation folder
        """
        return self.path_mapping["sideInformation"]

    def get_logs_path(self):
        """
        Return the path to logs folder
        """
        return self.path_mapping["logs"]<|MERGE_RESOLUTION|>--- conflicted
+++ resolved
@@ -906,11 +906,7 @@
         self.processing_type = data['type']
         self.display_frame_rate = 60
 
-<<<<<<< HEAD
-        if self.processing_type not in ["pc", "tablet", "mobile, pc-home-hd, pc-home-uhd"]:
-=======
-        if self.processing_type not in ["pc", "tablet", "mobile", "pc-home"]:
->>>>>>> e4dd3ab9
+        if self.processing_type not in ["pc", "tablet", "mobile", "hd-pc-home", "uhd-pc-home"]:
             logger.error("Wrong post processing type " + self.processing_type + ", must be pc/tablet/mobile")
             sys.exit(1)
 
